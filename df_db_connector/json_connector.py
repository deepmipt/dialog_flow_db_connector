--- conflicted
+++ resolved
@@ -29,10 +29,6 @@
     path: str
         Target file URI. Example: 'json://file.json'
     """
-<<<<<<< HEAD
-=======
-
->>>>>>> f35529a4
     def __init__(self, path: str):
         DBConnector.__init__(self, path)
 
